--- conflicted
+++ resolved
@@ -154,11 +154,7 @@
 
                 # Send match completion notification to both players
                 winner_notification = {
-<<<<<<< HEAD
-                    "type": "match_completed",
-=======
                     "status": "match_completed",
->>>>>>> 568560fc
                     "message": "Congratulations! You solved the problem correctly and won the match.",
                     "match_id": str(match.id),
                     "problem_id": str(match.problem_id),
@@ -169,11 +165,7 @@
                 await send_match_notification(str(winner.id), winner_notification)
 
                 loser_notification = {
-<<<<<<< HEAD
-                    "type": "match_completed",
-=======
                     "status": "match_completed",
->>>>>>> 568560fc
                     "message": f"Your opponent '{winner.username}' solved the problem and won the match.",
                     "match_id": str(match.id),
                     "problem_id": str(match.problem_id),
