services:
  # Your existing services (db, redis, web)
  db:
    image: postgres:15.12
    environment:
      POSTGRES_USER: ${POSTGRES_USER}
      POSTGRES_PASSWORD: ${POSTGRES_PASSWORD}
      POSTGRES_DB: ${POSTGRES_DB}
<<<<<<< HEAD
      JUDGE0_PASSWORD: ${JUDGE0_PASSWORD}
      POSTGRES_MULTIPLE_DATABASES: "judge0,${POSTGRES_DB}"
=======
      JUDGE0_DB: ${JUDGE0_DB}
      JUDGE0_USER: ${JUDGE0_USER}
      JUDGE0_PASSWORD: ${JUDGE0_PASSWORD}
>>>>>>> 03c5c62f
    ports:
      - "5432:5432"
    healthcheck:
      test: [ "CMD", "pg_isready", "-U", "${POSTGRES_USER}" ]
      interval: 10s
      timeout: 5s
      retries: 5
    volumes:
      - data:/var/lib/postgresql/data/
      - ./init-db.sh:/docker-entrypoint-initdb.d/init-db.sh
<<<<<<< HEAD

=======
>>>>>>> 03c5c62f
  redis:
    image: redis:7.4.2
    command: [ "redis-server", "--requirepass", "${REDIS_PASSWORD}" ]
    environment:
      - REDIS_PASSWORD=${REDIS_PASSWORD}
    ports:
      - "6379:6379"
    healthcheck:
      test: [ "CMD", "redis-cli", "-a", "${REDIS_PASSWORD}", "ping" ]
      interval: 10s
      timeout: 5s
      retries: 5

  web:
    build:
      context: .
      dockerfile: Dockerfile
    ports:
      - "8000:8000"
    environment:
      JWT_SECRET: ${JWT_SECRET}
      JWT_ALGORITHM: ${JWT_ALGORITHM}
      JWT_ACCESS_TOKEN_EXPIRY: ${JWT_ACCESS_TOKEN_EXPIRY}
      JWT_REFRESH_TOKEN_EXPIRY: ${JWT_REFRESH_TOKEN_EXPIRY}
      API_BASE_URL: ${API_BASE_URL}
      DATABASE_URL: ${DATABASE_URL}
      POSTGRES_USER: ${POSTGRES_USER}
      POSTGRES_PASSWORD: ${POSTGRES_PASSWORD}
      POSTGRES_DB: ${POSTGRES_DB}
      JUDGE0_DB_URL: ${JUDGE0_DB_URL}
      JUDGE0_DB: ${JUDGE0_DB}
      JUDGE0_PASSWORD: ${JUDGE0_PASSWORD}
      JUDGE0_USER: ${JUDGE0_USER}
      JUDGE0_AUTH_TOKEN: ${JUDGE0_AUTH_TOKEN}
      JUDGE0_URL: ${JUDGE0_URL}
      REDIS_PASSWORD: ${REDIS_PASSWORD}
      REDIS_HOST: ${REDIS_HOST}
      REDIS_PORT: ${REDIS_PORT}
    depends_on:
      redis:
        condition: service_healthy
      db:
        condition: service_healthy

  judge0-server:
    image: judge0/judge0:1.13.1
    volumes:
      - ./judge0.conf:/judge0.conf:ro
    ports:
      - "2358:2358"
    privileged: true
<<<<<<< HEAD
    environment:
      POSTGRES_HOST: db
      POSTGRES_USER: ${POSTGRES_USER}
      POSTGRES_PASSWORD: ${POSTGRES_PASSWORD}
      POSTGRES_DB: judge0  # Specify judge0 database here
      REDIS_HOST: redis
      REDIS_PASSWORD: ${REDIS_PASSWORD}
=======
>>>>>>> 03c5c62f
    depends_on:
      db:
        condition: service_healthy
      redis:
        condition: service_healthy
    restart: always

  judge0-workers:
    image: judge0/judge0:1.13.1
    volumes:
      - ./judge0.conf:/judge0.conf:ro
    command: ["./scripts/workers"]
    privileged: true
<<<<<<< HEAD
    environment:
      POSTGRES_HOST: db
      POSTGRES_USER: ${POSTGRES_USER}
      POSTGRES_PASSWORD: ${POSTGRES_PASSWORD}
      POSTGRES_DB: ${JUDGE0_DB}
      REDIS_HOST: redis
      REDIS_PASSWORD: ${REDIS_PASSWORD}
=======
>>>>>>> 03c5c62f
    depends_on:
      db:
        condition: service_healthy
      redis:
        condition: service_healthy
    restart: always

volumes:
  data:<|MERGE_RESOLUTION|>--- conflicted
+++ resolved
@@ -6,14 +6,8 @@
       POSTGRES_USER: ${POSTGRES_USER}
       POSTGRES_PASSWORD: ${POSTGRES_PASSWORD}
       POSTGRES_DB: ${POSTGRES_DB}
-<<<<<<< HEAD
       JUDGE0_PASSWORD: ${JUDGE0_PASSWORD}
       POSTGRES_MULTIPLE_DATABASES: "judge0,${POSTGRES_DB}"
-=======
-      JUDGE0_DB: ${JUDGE0_DB}
-      JUDGE0_USER: ${JUDGE0_USER}
-      JUDGE0_PASSWORD: ${JUDGE0_PASSWORD}
->>>>>>> 03c5c62f
     ports:
       - "5432:5432"
     healthcheck:
@@ -24,10 +18,7 @@
     volumes:
       - data:/var/lib/postgresql/data/
       - ./init-db.sh:/docker-entrypoint-initdb.d/init-db.sh
-<<<<<<< HEAD
 
-=======
->>>>>>> 03c5c62f
   redis:
     image: redis:7.4.2
     command: [ "redis-server", "--requirepass", "${REDIS_PASSWORD}" ]
@@ -79,7 +70,6 @@
     ports:
       - "2358:2358"
     privileged: true
-<<<<<<< HEAD
     environment:
       POSTGRES_HOST: db
       POSTGRES_USER: ${POSTGRES_USER}
@@ -87,8 +77,6 @@
       POSTGRES_DB: judge0  # Specify judge0 database here
       REDIS_HOST: redis
       REDIS_PASSWORD: ${REDIS_PASSWORD}
-=======
->>>>>>> 03c5c62f
     depends_on:
       db:
         condition: service_healthy
@@ -102,7 +90,6 @@
       - ./judge0.conf:/judge0.conf:ro
     command: ["./scripts/workers"]
     privileged: true
-<<<<<<< HEAD
     environment:
       POSTGRES_HOST: db
       POSTGRES_USER: ${POSTGRES_USER}
@@ -110,8 +97,6 @@
       POSTGRES_DB: ${JUDGE0_DB}
       REDIS_HOST: redis
       REDIS_PASSWORD: ${REDIS_PASSWORD}
-=======
->>>>>>> 03c5c62f
     depends_on:
       db:
         condition: service_healthy
